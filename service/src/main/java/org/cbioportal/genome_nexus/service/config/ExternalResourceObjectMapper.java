package org.cbioportal.genome_nexus.service.config;

import java.util.HashMap;
import java.util.Map;

import com.fasterxml.jackson.databind.ObjectMapper;

import org.cbioportal.genome_nexus.model.*;

import org.cbioportal.genome_nexus.model.my_variant_info_model.*;

import org.cbioportal.genome_nexus.service.mixin.*;

import org.cbioportal.genome_nexus.service.mixin.my_variant_info_mixin.*;

import org.springframework.stereotype.Component;

@Component("defaultExternalResourceObjectMapper")
public class ExternalResourceObjectMapper extends ObjectMapper
{
    public ExternalResourceObjectMapper()
    {
        Map<Class<?>, Class<?>> mixinMap = new HashMap<>();

        mixinMap.put(GeneXref.class, GeneXrefMixin.class);
        mixinMap.put(MutationAssessor.class, MutationAssessorMixin.class);
        mixinMap.put(TranscriptConsequence.class, TranscriptConsequenceMixin.class);
        mixinMap.put(VariantAnnotation.class, VariantAnnotationMixin.class);
        mixinMap.put(MyVariantInfo.class, MyVariantInfoMixin.class);
        mixinMap.put(Snpeff.class, SnpeffMixin.class);
        mixinMap.put(Ann.class, AnnMixin.class);
        mixinMap.put(Vcf.class, VcfMixin.class);
        mixinMap.put(Dbsnp.class, DbsnpMixin.class);
        mixinMap.put(Gene.class, GeneMixin.class);
        mixinMap.put(Alleles.class, AllelesMixin.class);
        mixinMap.put(Hg19.class, Hg19Mixin.class);
        mixinMap.put(Cosmic.class, CosmicMixin.class);
        mixinMap.put(ClinVar.class, ClinVarMixin.class);
        mixinMap.put(Hg38.class, Hg38Mixin.class);
        mixinMap.put(Mutdb.class, MutdbMixin.class);
<<<<<<< HEAD
        mixinMap.put(Gnomad.class, GnomadMixin.class);
        mixinMap.put(AlleleCount.class, AlleleCountMixin.class);
        mixinMap.put(AlleleNumber.class, AlleleNumberMixin.class);
        mixinMap.put(Homozygotes.class, HomozygotesMixin.class);
        mixinMap.put(AlleleFrequency.class, AlleleFrequencyMixin.class);
=======
        mixinMap.put(IntergenicConsequences.class, IntergenicConsequencesMixin.class);
>>>>>>> 91590d00
        super.setMixIns(mixinMap);
    }
}<|MERGE_RESOLUTION|>--- conflicted
+++ resolved
@@ -38,15 +38,12 @@
         mixinMap.put(ClinVar.class, ClinVarMixin.class);
         mixinMap.put(Hg38.class, Hg38Mixin.class);
         mixinMap.put(Mutdb.class, MutdbMixin.class);
-<<<<<<< HEAD
         mixinMap.put(Gnomad.class, GnomadMixin.class);
         mixinMap.put(AlleleCount.class, AlleleCountMixin.class);
         mixinMap.put(AlleleNumber.class, AlleleNumberMixin.class);
         mixinMap.put(Homozygotes.class, HomozygotesMixin.class);
         mixinMap.put(AlleleFrequency.class, AlleleFrequencyMixin.class);
-=======
         mixinMap.put(IntergenicConsequences.class, IntergenicConsequencesMixin.class);
->>>>>>> 91590d00
         super.setMixIns(mixinMap);
     }
 }